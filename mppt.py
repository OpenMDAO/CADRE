--- conflicted
+++ resolved
@@ -36,7 +36,7 @@
 
   def linearize(self, p, u, r):
 
-    return {("result", "P_sol1") : self.J, 
+    return {("result", "P_sol1") : self.J,
             ("result", "P_sol2") : self.J}
 
 class MPPT(Group):
@@ -44,9 +44,9 @@
     def __init__(self, LOS, temp, area, m, n):
       super(MPPT, self).__init__()
 
-      params = (("LOS" ,LOS, {"units" : "unitless"}), 
-                ("temperature" , temp, {"units" : "degK"}), 
-                ("exposedArea" , area, {"units" : "m**2"}), 
+      params = (("LOS" ,LOS, {"units" : "unitless"}),
+                ("temperature" , temp, {"units" : "degK"}),
+                ("exposedArea" , area, {"units" : "m**2"}),
                 ("CP_Isetpt" , np.zeros((12, m)),  {"units" : "A"}))
 
       self.add("param", IndepVarComp(params))
@@ -58,10 +58,10 @@
       self.connect("param.LOS", "voltage.LOS")
       self.connect("param.temperature", "voltage.temperature")
       self.connect("param.exposedArea", "voltage.exposedArea")
-      
+
       self.connect("param.CP_Isetpt", "bspline.CP_Isetpt")
       self.connect("bspline.Isetpt", "voltage.Isetpt")
-      
+
       self.connect("bspline.Isetpt", "power.Isetpt")
       self.connect("voltage.V_sol", "power.V_sol")
 
@@ -80,13 +80,13 @@
     # CADRE instances go into a Parallel Group
     para = self.add('parallel', ParallelGroup(), promotes=['*'])
 
-    para.add("pt0", MPPT(data['0:LOS'], 
-                         data['0:temperature'], 
-                         data['0:exposedArea'], 
+    para.add("pt0", MPPT(data['0:LOS'],
+                         data['0:temperature'],
+                         data['0:exposedArea'],
                          m, n))
-    para.add("pt1", MPPT(data['1:LOS'], 
-                         data['1:temperature'], 
-                         data['1:exposedArea'], 
+    para.add("pt1", MPPT(data['1:LOS'],
+                         data['1:temperature'],
+                         data['1:exposedArea'],
                          m, n))
 
     self.add("perf", Perf(1500))
@@ -131,8 +131,4 @@
   #pylab.plot(model['pt1.param.CP_Isetpt'].T)
 
   print time.time() - t
-<<<<<<< HEAD
-  pylab.show()
-=======
-  #pylab.show()
->>>>>>> 28004f23
+  #pylab.show()